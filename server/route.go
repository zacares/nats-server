// Copyright 2013-2023 The NATS Authors
// Licensed under the Apache License, Version 2.0 (the "License");
// you may not use this file except in compliance with the License.
// You may obtain a copy of the License at
//
// http://www.apache.org/licenses/LICENSE-2.0
//
// Unless required by applicable law or agreed to in writing, software
// distributed under the License is distributed on an "AS IS" BASIS,
// WITHOUT WARRANTIES OR CONDITIONS OF ANY KIND, either express or implied.
// See the License for the specific language governing permissions and
// limitations under the License.

package server

import (
	"bytes"
	"crypto/tls"
	"encoding/json"
	"fmt"
	"math/rand"
	"net"
	"net/url"
	"reflect"
	"runtime"
	"strconv"
	"strings"
	"sync/atomic"
	"time"

	"github.com/klauspost/compress/s2"
)

// RouteType designates the router type
type RouteType int

// Type of Route
const (
	// This route we learned from speaking to other routes.
	Implicit RouteType = iota
	// This route was explicitly configured.
	Explicit
)

const (
	// RouteProtoZero is the original Route protocol from 2009.
	// http://nats.io/documentation/internals/nats-protocol/
	RouteProtoZero = iota
	// RouteProtoInfo signals a route can receive more then the original INFO block.
	// This can be used to update remote cluster permissions, etc...
	RouteProtoInfo
	// RouteProtoV2 is the new route/cluster protocol that provides account support.
	RouteProtoV2
)

// Include the space for the proto
var (
	aSubBytes   = []byte{'A', '+', ' '}
	aUnsubBytes = []byte{'A', '-', ' '}
	rSubBytes   = []byte{'R', 'S', '+', ' '}
	rUnsubBytes = []byte{'R', 'S', '-', ' '}
	lSubBytes   = []byte{'L', 'S', '+', ' '}
	lUnsubBytes = []byte{'L', 'S', '-', ' '}
)

// Used by tests
func setRouteProtoForTest(wantedProto int) int {
	return (wantedProto + 1) * -1
}

type route struct {
	remoteID     string
	remoteName   string
	didSolicit   bool
	retry        bool
	lnoc         bool
	routeType    RouteType
	url          *url.URL
	authRequired bool
	tlsRequired  bool
	jetstream    bool
	connectURLs  []string
	wsConnURLs   []string
	gatewayURL   string
	leafnodeURL  string
	hash         string
	idHash       string
	// Location of the route in the slice: s.routes[remoteID][]*client.
	// Initialized to -1 on creation, as to indicate that it is not
	// added to the list.
	poolIdx int
	// If this is set, it means that the route is dedicated for this
	// account and the account name will not be included in protocols.
	accName []byte
	// This is set to true if this is a route connection to an old
	// server or a server that has pooling completely disabled.
	noPool bool
	// Selected compression mode, which may be different from the
	// server configured mode.
	compression string
}

type connectInfo struct {
	Echo     bool   `json:"echo"`
	Verbose  bool   `json:"verbose"`
	Pedantic bool   `json:"pedantic"`
	User     string `json:"user,omitempty"`
	Pass     string `json:"pass,omitempty"`
	TLS      bool   `json:"tls_required"`
	Headers  bool   `json:"headers"`
	Name     string `json:"name"`
	Cluster  string `json:"cluster"`
	Dynamic  bool   `json:"cluster_dynamic,omitempty"`
	LNOC     bool   `json:"lnoc,omitempty"`
	Gateway  string `json:"gateway,omitempty"`
}

// Route protocol constants
const (
	ConProto  = "CONNECT %s" + _CRLF_
	InfoProto = "INFO %s" + _CRLF_
)

const (
	// Warning when user configures cluster TLS insecure
	clusterTLSInsecureWarning = "TLS certificate chain and hostname of solicited routes will not be verified. DO NOT USE IN PRODUCTION!"
)

// Can be changed for tests
var routeConnectDelay = DEFAULT_ROUTE_CONNECT

// The default ping interval is set to 2 minutes, which is fine for client
// connections, etc.. but since for route compression, the CompressionS2Auto
// mode uses RTT measurements (ping/pong) to decide which compression level
// to use, we want the interval to not be that high.
const defaultRouteMaxPingInterval = 30 * time.Second

// Can be changed for tests
var routeMaxPingInterval = defaultRouteMaxPingInterval

// removeReplySub is called when we trip the max on remoteReply subs.
func (c *client) removeReplySub(sub *subscription) {
	if sub == nil {
		return
	}
	// Lookup the account based on sub.sid.
	if i := bytes.Index(sub.sid, []byte(" ")); i > 0 {
		// First part of SID for route is account name.
		if v, ok := c.srv.accounts.Load(string(sub.sid[:i])); ok {
			(v.(*Account)).sl.Remove(sub)
		}
		c.mu.Lock()
		delete(c.subs, string(sub.sid))
		c.mu.Unlock()
	}
}

func (c *client) processAccountSub(arg []byte) error {
	accName := string(arg)
	if c.kind == GATEWAY {
		return c.processGatewayAccountSub(accName)
	}
	return nil
}

func (c *client) processAccountUnsub(arg []byte) {
	accName := string(arg)
	if c.kind == GATEWAY {
		c.processGatewayAccountUnsub(accName)
	}
}

// Process an inbound LMSG specification from the remote route. This means
// we have an origin cluster and we force header semantics.
func (c *client) processRoutedOriginClusterMsgArgs(arg []byte) error {
	// Unroll splitArgs to avoid runtime/heap issues
	a := [MAX_HMSG_ARGS + 1][]byte{}
	args := a[:0]
	start := -1
	for i, b := range arg {
		switch b {
		case ' ', '\t', '\r', '\n':
			if start >= 0 {
				args = append(args, arg[start:i])
				start = -1
			}
		default:
			if start < 0 {
				start = i
			}
		}
	}
	if start >= 0 {
		args = append(args, arg[start:])
	}

	var an []byte
	if c.kind == ROUTER {
		if an = c.route.accName; len(an) > 0 && len(args) > 2 {
			args = append(args[:2], args[1:]...)
			args[1] = an
		}
	}
	c.pa.arg = arg
	switch len(args) {
	case 0, 1, 2, 3, 4:
		return fmt.Errorf("processRoutedOriginClusterMsgArgs Parse Error: '%s'", args)
	case 5:
		c.pa.reply = nil
		c.pa.queues = nil
		c.pa.hdb = args[3]
		c.pa.hdr = parseSize(args[3])
		c.pa.szb = args[4]
		c.pa.size = parseSize(args[4])
	case 6:
		c.pa.reply = args[3]
		c.pa.queues = nil
		c.pa.hdb = args[4]
		c.pa.hdr = parseSize(args[4])
		c.pa.szb = args[5]
		c.pa.size = parseSize(args[5])
	default:
		// args[2] is our reply indicator. Should be + or | normally.
		if len(args[3]) != 1 {
			return fmt.Errorf("processRoutedOriginClusterMsgArgs Bad or Missing Reply Indicator: '%s'", args[3])
		}
		switch args[3][0] {
		case '+':
			c.pa.reply = args[4]
		case '|':
			c.pa.reply = nil
		default:
			return fmt.Errorf("processRoutedOriginClusterMsgArgs Bad or Missing Reply Indicator: '%s'", args[3])
		}

		// Grab header size.
		c.pa.hdb = args[len(args)-2]
		c.pa.hdr = parseSize(c.pa.hdb)

		// Grab size.
		c.pa.szb = args[len(args)-1]
		c.pa.size = parseSize(c.pa.szb)

		// Grab queue names.
		if c.pa.reply != nil {
			c.pa.queues = args[5 : len(args)-2]
		} else {
			c.pa.queues = args[4 : len(args)-2]
		}
	}
	if c.pa.hdr < 0 {
		return fmt.Errorf("processRoutedOriginClusterMsgArgs Bad or Missing Header Size: '%s'", arg)
	}
	if c.pa.size < 0 {
		return fmt.Errorf("processRoutedOriginClusterMsgArgs Bad or Missing Size: '%s'", args)
	}
	if c.pa.hdr > c.pa.size {
		return fmt.Errorf("processRoutedOriginClusterMsgArgs Header Size larger then TotalSize: '%s'", arg)
	}

	// Common ones processed after check for arg length
	c.pa.origin = args[0]
	c.pa.account = args[1]
	c.pa.subject = args[2]
	if len(an) > 0 {
		c.pa.pacache = c.pa.subject
	} else {
		c.pa.pacache = arg[len(args[0])+1 : len(args[0])+len(args[1])+len(args[2])+2]
	}
	return nil
}

// Process an inbound HMSG specification from the remote route.
func (c *client) processRoutedHeaderMsgArgs(arg []byte) error {
	// Unroll splitArgs to avoid runtime/heap issues
	a := [MAX_HMSG_ARGS][]byte{}
	args := a[:0]
	var an []byte
	if c.kind == ROUTER {
		if an = c.route.accName; len(an) > 0 {
			args = append(args, an)
		}
	}
	start := -1
	for i, b := range arg {
		switch b {
		case ' ', '\t', '\r', '\n':
			if start >= 0 {
				args = append(args, arg[start:i])
				start = -1
			}
		default:
			if start < 0 {
				start = i
			}
		}
	}
	if start >= 0 {
		args = append(args, arg[start:])
	}

	c.pa.arg = arg
	switch len(args) {
	case 0, 1, 2, 3:
		return fmt.Errorf("processRoutedHeaderMsgArgs Parse Error: '%s'", args)
	case 4:
		c.pa.reply = nil
		c.pa.queues = nil
		c.pa.hdb = args[2]
		c.pa.hdr = parseSize(args[2])
		c.pa.szb = args[3]
		c.pa.size = parseSize(args[3])
	case 5:
		c.pa.reply = args[2]
		c.pa.queues = nil
		c.pa.hdb = args[3]
		c.pa.hdr = parseSize(args[3])
		c.pa.szb = args[4]
		c.pa.size = parseSize(args[4])
	default:
		// args[2] is our reply indicator. Should be + or | normally.
		if len(args[2]) != 1 {
			return fmt.Errorf("processRoutedHeaderMsgArgs Bad or Missing Reply Indicator: '%s'", args[2])
		}
		switch args[2][0] {
		case '+':
			c.pa.reply = args[3]
		case '|':
			c.pa.reply = nil
		default:
			return fmt.Errorf("processRoutedHeaderMsgArgs Bad or Missing Reply Indicator: '%s'", args[2])
		}

		// Grab header size.
		c.pa.hdb = args[len(args)-2]
		c.pa.hdr = parseSize(c.pa.hdb)

		// Grab size.
		c.pa.szb = args[len(args)-1]
		c.pa.size = parseSize(c.pa.szb)

		// Grab queue names.
		if c.pa.reply != nil {
			c.pa.queues = args[4 : len(args)-2]
		} else {
			c.pa.queues = args[3 : len(args)-2]
		}
	}
	if c.pa.hdr < 0 {
		return fmt.Errorf("processRoutedHeaderMsgArgs Bad or Missing Header Size: '%s'", arg)
	}
	if c.pa.size < 0 {
		return fmt.Errorf("processRoutedHeaderMsgArgs Bad or Missing Size: '%s'", args)
	}
	if c.pa.hdr > c.pa.size {
		return fmt.Errorf("processRoutedHeaderMsgArgs Header Size larger then TotalSize: '%s'", arg)
	}

	// Common ones processed after check for arg length
	c.pa.account = args[0]
	c.pa.subject = args[1]
	if len(an) > 0 {
		c.pa.pacache = c.pa.subject
	} else {
		c.pa.pacache = arg[:len(args[0])+len(args[1])+1]
	}
	return nil
}

// Process an inbound RMSG or LMSG specification from the remote route.
func (c *client) processRoutedMsgArgs(arg []byte) error {
	// Unroll splitArgs to avoid runtime/heap issues
	a := [MAX_RMSG_ARGS][]byte{}
	args := a[:0]
	var an []byte
	if c.kind == ROUTER {
		if an = c.route.accName; len(an) > 0 {
			args = append(args, an)
		}
	}
	start := -1
	for i, b := range arg {
		switch b {
		case ' ', '\t', '\r', '\n':
			if start >= 0 {
				args = append(args, arg[start:i])
				start = -1
			}
		default:
			if start < 0 {
				start = i
			}
		}
	}
	if start >= 0 {
		args = append(args, arg[start:])
	}

	c.pa.arg = arg
	switch len(args) {
	case 0, 1, 2:
		return fmt.Errorf("processRoutedMsgArgs Parse Error: '%s'", args)
	case 3:
		c.pa.reply = nil
		c.pa.queues = nil
		c.pa.szb = args[2]
		c.pa.size = parseSize(args[2])
	case 4:
		c.pa.reply = args[2]
		c.pa.queues = nil
		c.pa.szb = args[3]
		c.pa.size = parseSize(args[3])
	default:
		// args[2] is our reply indicator. Should be + or | normally.
		if len(args[2]) != 1 {
			return fmt.Errorf("processRoutedMsgArgs Bad or Missing Reply Indicator: '%s'", args[2])
		}
		switch args[2][0] {
		case '+':
			c.pa.reply = args[3]
		case '|':
			c.pa.reply = nil
		default:
			return fmt.Errorf("processRoutedMsgArgs Bad or Missing Reply Indicator: '%s'", args[2])
		}
		// Grab size.
		c.pa.szb = args[len(args)-1]
		c.pa.size = parseSize(c.pa.szb)

		// Grab queue names.
		if c.pa.reply != nil {
			c.pa.queues = args[4 : len(args)-1]
		} else {
			c.pa.queues = args[3 : len(args)-1]
		}
	}
	if c.pa.size < 0 {
		return fmt.Errorf("processRoutedMsgArgs Bad or Missing Size: '%s'", args)
	}

	// Common ones processed after check for arg length
	c.pa.account = args[0]
	c.pa.subject = args[1]
	if len(an) > 0 {
		c.pa.pacache = c.pa.subject
	} else {
		c.pa.pacache = arg[:len(args[0])+len(args[1])+1]
	}
	return nil
}

// processInboundRouteMsg is called to process an inbound msg from a route.
func (c *client) processInboundRoutedMsg(msg []byte) {
	// Update statistics
	c.in.msgs++
	// The msg includes the CR_LF, so pull back out for accounting.
	c.in.bytes += int32(len(msg) - LEN_CR_LF)

	if c.opts.Verbose {
		c.sendOK()
	}

	// Mostly under testing scenarios.
	if c.srv == nil {
		return
	}

	// If the subject (c.pa.subject) has the gateway prefix, this function will handle it.
	if c.handleGatewayReply(msg) {
		// We are done here.
		return
	}

	acc, r := c.getAccAndResultFromCache()
	if acc == nil {
		c.Debugf("Unknown account %q for routed message on subject: %q", c.pa.account, c.pa.subject)
		return
	}

	// Check for no interest, short circuit if so.
	// This is the fanout scale.
	if len(r.psubs)+len(r.qsubs) > 0 {
		c.processMsgResults(acc, r, msg, nil, c.pa.subject, c.pa.reply, pmrNoFlag)
	}
}

// Lock should be held entering here.
func (c *client) sendRouteConnect(clusterName string, tlsRequired bool) error {
	var user, pass string
	if userInfo := c.route.url.User; userInfo != nil {
		user = userInfo.Username()
		pass, _ = userInfo.Password()
	}
	s := c.srv
	cinfo := connectInfo{
		Echo:     true,
		Verbose:  false,
		Pedantic: false,
		User:     user,
		Pass:     pass,
		TLS:      tlsRequired,
		Name:     s.info.ID,
		Headers:  s.supportsHeaders(),
		Cluster:  clusterName,
		Dynamic:  s.isClusterNameDynamic(),
		LNOC:     true,
	}

	b, err := json.Marshal(cinfo)
	if err != nil {
		c.Errorf("Error marshaling CONNECT to route: %v\n", err)
		return err
	}
	c.enqueueProto([]byte(fmt.Sprintf(ConProto, b)))
	return nil
}

// Process the info message if we are a route.
func (c *client) processRouteInfo(info *Info) {

	supportsHeaders := c.srv.supportsHeaders()
	clusterName := c.srv.ClusterName()
	srvName := c.srv.Name()

	c.mu.Lock()
	// Connection can be closed at any time (by auth timeout, etc).
	// Does not make sense to continue here if connection is gone.
	if c.route == nil || c.isClosed() {
		c.mu.Unlock()
		return
	}

	s := c.srv

	// Detect route to self.
	if info.ID == s.info.ID {
		// Need to set this so that the close does the right thing
		c.route.remoteID = info.ID
		c.mu.Unlock()
		c.closeConnection(DuplicateRoute)
		return
	}

	// Detect if we have a mismatch of cluster names.
	if info.Cluster != "" && info.Cluster != clusterName {
		c.mu.Unlock()
		// If we are dynamic we may update our cluster name.
		// Use other if remote is non dynamic or their name is "bigger"
		if s.isClusterNameDynamic() && (!info.Dynamic || (strings.Compare(clusterName, info.Cluster) < 0)) {
			s.setClusterName(info.Cluster)
			s.removeAllRoutesExcept(info.ID)
			c.mu.Lock()
		} else {
			c.closeConnection(ClusterNameConflict)
			return
		}
	}

	opts := s.getOpts()

	didSolicit := c.route.didSolicit

	// If this is an async INFO from an existing route...
	if c.flags.isSet(infoReceived) {
		remoteID := c.route.remoteID

		// Check if this is an INFO about adding a per-account route during
		// a configuration reload.
		if info.RouteAccReqID != _EMPTY_ {
			c.mu.Unlock()

			// If there is an account name, then the remote server is telling
			// us that this account will now have its dedicated route.
			if an := info.RouteAccount; an != _EMPTY_ {
				acc, err := s.LookupAccount(an)
				if err != nil {
					s.Errorf("Error looking up account %q: %v", an, err)
					return
				}
				s.mu.Lock()
				if _, ok := s.accRoutes[an]; !ok {
					s.accRoutes[an] = make(map[string]*client)
				}
				acc.mu.Lock()
				sl := acc.sl
				rpi := acc.routePoolIdx
				// Make sure that the account was not already switched.
				if rpi >= 0 {
					s.setRouteInfo(acc)
					// Change the route pool index to indicate that this
					// account is actually transitioning. This will be used
					// to suppress possible remote subscription interest coming
					// in while the transition is happening.
					acc.routePoolIdx = accTransitioningToDedicatedRoute
				} else if info.RoutePoolSize == s.routesPoolSize {
					// Otherwise, and if the other side's pool size matches
					// ours, get the route pool index that was handling this
					// account.
					rpi = s.computeRoutePoolIdx(acc)
				}
				acc.mu.Unlock()
				// Go over each remote's route at pool index `rpi` and remove
				// remote subs for this account.
				s.forEachRouteIdx(rpi, func(r *client) bool {
					r.mu.Lock()
					// Exclude routes to servers that don't support pooling.
					if !r.route.noPool {
						if subs := r.removeRemoteSubsForAcc(an); len(subs) > 0 {
							sl.RemoveBatch(subs)
						}
					}
					r.mu.Unlock()
					return true
				})
				// Respond to the remote by clearing the RouteAccount field.
				info.RouteAccount = _EMPTY_
				proto := generateInfoJSON(info)
				c.mu.Lock()
				c.enqueueProto(proto)
				c.mu.Unlock()
				s.mu.Unlock()
			} else {
				// If no account name is specified, this is a response from the
				// remote. Simply send to the communication channel, if the
				// request ID matches the current one.
				s.mu.Lock()
				if info.RouteAccReqID == s.accAddedReqID && s.accAddedCh != nil {
					select {
					case s.accAddedCh <- struct{}{}:
					default:
					}
				}
				s.mu.Unlock()
			}
			// In both cases, we are done here.
			return
		}

		// Check if this is an INFO for gateways...
		if info.Gateway != _EMPTY_ {
			c.mu.Unlock()
			// If this server has no gateway configured, report error and return.
			if !s.gateway.enabled {
				// FIXME: Should this be a Fatalf()?
				s.Errorf("Received information about gateway %q from %s, but gateway is not configured",
					info.Gateway, remoteID)
				return
			}
			s.processGatewayInfoFromRoute(info, remoteID, c)
			return
		}

		// We receive an INFO from a server that informs us about another server,
		// so the info.ID in the INFO protocol does not match the ID of this route.
		if remoteID != _EMPTY_ && remoteID != info.ID {
			c.mu.Unlock()

			// Process this implicit route. We will check that it is not an explicit
			// route and/or that it has not been connected already.
			s.processImplicitRoute(info)
			return
		}

		var connectURLs []string
		var wsConnectURLs []string
		var updateRoutePerms bool

		// If we are notified that the remote is going into LDM mode, capture route's connectURLs.
		if info.LameDuckMode {
			connectURLs = c.route.connectURLs
			wsConnectURLs = c.route.wsConnURLs
		} else {
			// Update only if we detect a difference
			updateRoutePerms = !reflect.DeepEqual(c.opts.Import, info.Import) || !reflect.DeepEqual(c.opts.Export, info.Export)
		}
		c.mu.Unlock()

		if updateRoutePerms {
			s.updateRemoteRoutePerms(c, info)
		}

		// If the remote is going into LDM and there are client connect URLs
		// associated with this route and we are allowed to advertise, remove
		// those URLs and update our clients.
		if (len(connectURLs) > 0 || len(wsConnectURLs) > 0) && !opts.Cluster.NoAdvertise {
			s.mu.Lock()
			s.removeConnectURLsAndSendINFOToClients(connectURLs, wsConnectURLs)
			s.mu.Unlock()
		}
		return
	}

	// Check if remote has same server name than this server.
	if !didSolicit && info.Name == srvName {
		c.mu.Unlock()
		// This is now an error and we close the connection. We need unique names for JetStream clustering.
		c.Errorf("Remote server has a duplicate name: %q", info.Name)
		c.closeConnection(DuplicateServerName)
		return
	}

	// First INFO, check if this server is configured for compression because
	// if that is the case, we need to negotiate it with the remote server.
	if needsCompression(opts.Cluster.Compression.Mode) {
		accName := string(c.route.accName)
		// If we did not yet negotiate...
		if !c.flags.isSet(compressionNegotiated) {
			// Prevent from getting back here.
			c.flags.set(compressionNegotiated)
			// Release client lock since following function will need server lock.
			c.mu.Unlock()
			compress, err := s.negotiateRouteCompression(c, didSolicit, accName, info, opts)
			if err != nil {
				c.sendErrAndErr(err.Error())
				c.closeConnection(ProtocolViolation)
				return
			}
			if compress {
				// Done for now, will get back another INFO protocol...
				return
			}
			// No compression because one side does not want/can't, so proceed.
			c.mu.Lock()
		} else if didSolicit {
			// The other side has switched to compression, so we can now set
			// the first ping timer and send the delayed INFO for situations
			// where it was not already sent.
			c.setFirstPingTimer()
			if !routeShouldDelayInfo(accName, opts) {
				cm := routeCompressionModeForInfoProtocol(opts, c.route.compression)
				// Need to release and then reacquire...
				c.mu.Unlock()
				s.sendDelayedRouteInfo(c, accName, cm)
				c.mu.Lock()
			}
		}
		// Check that the connection did not close if the lock was released.
		if c.isClosed() {
			c.mu.Unlock()
			return
		}
	} else {
		// Coming from an old server, the Compression field would be the empty
		// string. For servers that are configured with CompressionNotSupported,
		// this makes them behave as old servers.
		if info.Compression == _EMPTY_ || opts.Cluster.Compression.Mode == CompressionNotSupported {
			c.route.compression = CompressionNotSupported
		} else {
			c.route.compression = CompressionOff
		}
	}

	// Mark that the INFO protocol has been received, so we can detect updates.
	c.flags.set(infoReceived)

	// Get the route's proto version
	c.opts.Protocol = info.Proto

	// Headers
	c.headers = supportsHeaders && info.Headers

	// Copy over important information.
	c.route.remoteID = info.ID
	c.route.authRequired = info.AuthRequired
	c.route.tlsRequired = info.TLSRequired
	c.route.gatewayURL = info.GatewayURL
	c.route.remoteName = info.Name
	c.route.lnoc = info.LNOC
	c.route.jetstream = info.JetStream

	// When sent through route INFO, if the field is set, it should be of size 1.
	if len(info.LeafNodeURLs) == 1 {
		c.route.leafnodeURL = info.LeafNodeURLs[0]
	}
	// Compute the hash of this route based on remote server name
	c.route.hash = getHash(info.Name)
	// Same with remote server ID (used for GW mapped replies routing).
	// Use getGWHash since we don't use the same hash len for that
	// for backward compatibility.
	c.route.idHash = string(getGWHash(info.ID))

	// Copy over permissions as well.
	c.opts.Import = info.Import
	c.opts.Export = info.Export

	// If we do not know this route's URL, construct one on the fly
	// from the information provided.
	if c.route.url == nil {
		// Add in the URL from host and port
		hp := net.JoinHostPort(info.Host, strconv.Itoa(info.Port))
		url, err := url.Parse(fmt.Sprintf("nats-route://%s/", hp))
		if err != nil {
			c.Errorf("Error parsing URL from INFO: %v\n", err)
			c.mu.Unlock()
			c.closeConnection(ParseError)
			return
		}
		c.route.url = url
	}
	// The incoming INFO from the route will have IP set
	// if it has Cluster.Advertise. In that case, use that
	// otherwise construct it from the remote TCP address.
	if info.IP == _EMPTY_ {
		// Need to get the remote IP address.
		switch conn := c.nc.(type) {
		case *net.TCPConn, *tls.Conn:
			addr := conn.RemoteAddr().(*net.TCPAddr)
			info.IP = fmt.Sprintf("nats-route://%s/", net.JoinHostPort(addr.IP.String(),
				strconv.Itoa(info.Port)))
		default:
			info.IP = c.route.url.String()
		}
	}
	// For accounts that are configured to have their own route:
	// If this is a solicit route, we already have c.route.accName set in createRoute.
	// For non solicited route (the accept side), we will set the account name that
	// is present in the INFO protocol.
	if !didSolicit {
		c.route.accName = []byte(info.RouteAccount)
	}
	accName := string(c.route.accName)

	// Check to see if we have this remote already registered.
	// This can happen when both servers have routes to each other.
	c.mu.Unlock()

	if added := s.addRoute(c, didSolicit, info, accName); added {
		if accName != _EMPTY_ {
			c.Debugf("Registering remote route %q for account %q", info.ID, accName)
		} else {
			c.Debugf("Registering remote route %q", info.ID)
		}
	} else {
		c.Debugf("Detected duplicate remote route %q", info.ID)
		c.closeConnection(DuplicateRoute)
	}
}

func (s *Server) negotiateRouteCompression(c *client, didSolicit bool, accName string, info *Info, opts *Options) (bool, error) {
	// Negotiate the appropriate compression mode (or no compression)
	cm, err := selectCompressionMode(opts.Cluster.Compression.Mode, info.Compression)
	if err != nil {
		return false, err
	}
	c.mu.Lock()
	// For "auto" mode, set the initial compression mode based on RTT
	if cm == CompressionS2Auto {
		if c.rttStart.IsZero() {
			c.rtt = computeRTT(c.start)
		}
		cm = selectS2AutoModeBasedOnRTT(c.rtt, opts.Cluster.Compression.RTTThresholds)
	}
	// Keep track of the negotiated compression mode.
	c.route.compression = cm
	c.mu.Unlock()

	// If we end-up doing compression...
	if needsCompression(cm) {
		// Generate an INFO with the chosen compression mode.
		s.mu.Lock()
		infoProto := s.generateRouteInitialInfoJSON(accName, cm, 0)
		s.mu.Unlock()

		// If we solicited, then send this INFO protocol BEFORE switching
		// to compression writer. However, if we did not, we send it after.
		c.mu.Lock()
		if didSolicit {
			c.enqueueProto(infoProto)
			// Make sure it is completely flushed (the pending bytes goes to
			// 0) before proceeding.
			for c.out.pb > 0 && !c.isClosed() {
				c.flushOutbound()
			}
		}
		// This is to notify the readLoop that it should switch to a
		// (de)compression reader.
		c.in.flags.set(switchToCompression)
		// Create the compress writer before queueing the INFO protocol for
		// a route that did not solicit. It will make sure that that proto
		// is sent with compression on.
		c.out.cw = s2.NewWriter(nil, s2WriterOptions(cm)...)
		if !didSolicit {
			c.enqueueProto(infoProto)
		}
		// We can now set the ping timer.
		c.setFirstPingTimer()
		c.mu.Unlock()
		return true, nil
	}
	// We are not using compression, set the ping timer.
	c.mu.Lock()
	c.setFirstPingTimer()
	c.mu.Unlock()
	// If this is a solicited route, we need to send the INFO if it was not
	// done during createRoute() and will not be done in addRoute().
	if didSolicit && !routeShouldDelayInfo(accName, opts) {
		cm = routeCompressionModeForInfoProtocol(opts, cm)
		s.sendDelayedRouteInfo(c, accName, cm)
	}
	return false, nil
}

// If the configured compression mode is "auto" then will return that,
// otherwise will return the given `cm` compression mode.
func routeCompressionModeForInfoProtocol(opts *Options, cm string) string {
	if opts.Cluster.Compression.Mode == CompressionS2Auto {
		return CompressionS2Auto
	}
	return cm
}

func (s *Server) sendDelayedRouteInfo(c *client, accName, cm string) {
	s.mu.Lock()
	infoProto := s.generateRouteInitialInfoJSON(accName, cm, 0)
	s.mu.Unlock()

	c.mu.Lock()
	c.enqueueProto(infoProto)
	c.mu.Unlock()
}

// Possibly sends local subscriptions interest to this route
// based on changes in the remote's Export permissions.
func (s *Server) updateRemoteRoutePerms(c *client, info *Info) {
	c.mu.Lock()
	// Interested only on Export permissions for the remote server.
	// Create "fake" clients that we will use to check permissions
	// using the old permissions...
	oldPerms := &RoutePermissions{Export: c.opts.Export}
	oldPermsTester := &client{}
	oldPermsTester.setRoutePermissions(oldPerms)
	// and the new ones.
	newPerms := &RoutePermissions{Export: info.Export}
	newPermsTester := &client{}
	newPermsTester.setRoutePermissions(newPerms)

	c.opts.Import = info.Import
	c.opts.Export = info.Export
	c.mu.Unlock()

	var acc *Account
	var err error
	if an := info.RouteAccount; an == _EMPTY_ {
		acc = s.globalAccount()
	} else if acc, err = s.LookupAccount(an); err != nil {
		c.Errorf("Unable to lookup account %q to update remote route permissions: %v", an, err)
		return
	}

	acc.mu.RLock()
	sl := acc.sl
	acc.mu.RUnlock()
	if sl == nil {
		return
	}
	var (
		_localSubs [4096]*subscription
		localSubs  = _localSubs[:0]
	)
	sl.localSubs(&localSubs, false)

	c.mu.Lock()
	c.sendRouteSubProtos(localSubs, false, func(sub *subscription) bool {
		subj := string(sub.subject)
		// If the remote can now export but could not before, and this server can import this
		// subject, then send SUB protocol.
		if newPermsTester.canExport(subj) && !oldPermsTester.canExport(subj) && c.canImport(subj) {
			return true
		}
		return false
	})
	c.mu.Unlock()
}

// sendAsyncInfoToClients sends an INFO protocol to all
// connected clients that accept async INFO updates.
// The server lock is held on entry.
func (s *Server) sendAsyncInfoToClients(regCli, wsCli bool) {
	// If there are no clients supporting async INFO protocols, we are done.
	// Also don't send if we are shutting down...
	if s.cproto == 0 || s.shutdown {
		return
	}
	info := s.copyInfo()

	for _, c := range s.clients {
		c.mu.Lock()
		// Here, we are going to send only to the clients that are fully
		// registered (server has received CONNECT and first PING). For
		// clients that are not at this stage, this will happen in the
		// processing of the first PING (see client.processPing)
		if ((regCli && !c.isWebsocket()) || (wsCli && c.isWebsocket())) &&
			c.opts.Protocol >= ClientProtoInfo &&
			c.flags.isSet(firstPongSent) {
			// sendInfo takes care of checking if the connection is still
			// valid or not, so don't duplicate tests here.
			c.enqueueProto(c.generateClientInfoJSON(info))
		}
		c.mu.Unlock()
	}
}

// This will process implicit route information received from another server.
// We will check to see if we have configured or are already connected,
// and if so we will ignore. Otherwise we will attempt to connect.
func (s *Server) processImplicitRoute(info *Info) {
	remoteID := info.ID

	s.mu.Lock()
	defer s.mu.Unlock()

	// Don't connect to ourself
	if remoteID == s.info.ID {
		return
	}
	// Check if this route already exists
	if accName := info.RouteAccount; accName != _EMPTY_ {
		if remotes, ok := s.accRoutes[accName]; ok {
			if r := remotes[remoteID]; r != nil {
				return
			}
		}
	} else if _, exists := s.routes[remoteID]; exists {
		return
	}
	// Check if we have this route as a configured route
	if s.hasThisRouteConfigured(info) {
		return
	}

	// Initiate the connection, using info.IP instead of info.URL here...
	r, err := url.Parse(info.IP)
	if err != nil {
		s.Errorf("Error parsing URL from INFO: %v\n", err)
		return
	}

	// Snapshot server options.
	opts := s.getOpts()

	if info.AuthRequired {
		r.User = url.UserPassword(opts.Cluster.Username, opts.Cluster.Password)
	}
	s.startGoRoutine(func() { s.connectToRoute(r, false, true, info.RouteAccount) })
}

// hasThisRouteConfigured returns true if info.Host:info.Port is present
// in the server's opts.Routes, false otherwise.
// Server lock is assumed to be held by caller.
func (s *Server) hasThisRouteConfigured(info *Info) bool {
	urlToCheckExplicit := strings.ToLower(net.JoinHostPort(info.Host, strconv.Itoa(info.Port)))
	for _, ri := range s.getOpts().Routes {
		if strings.ToLower(ri.Host) == urlToCheckExplicit {
			return true
		}
	}
	return false
}

// forwardNewRouteInfoToKnownServers sends the INFO protocol of the new route
// to all routes known by this server. In turn, each server will contact this
// new route.
// Server lock held on entry.
func (s *Server) forwardNewRouteInfoToKnownServers(info *Info) {
	// Note: nonce is not used in routes.
	// That being said, the info we get is the initial INFO which
	// contains a nonce, but we now forward this to existing routes,
	// so clear it now.
	info.Nonce = _EMPTY_
	b, _ := json.Marshal(info)
	infoJSON := []byte(fmt.Sprintf(InfoProto, b))

	s.forEachRemote(func(r *client) {
		r.mu.Lock()
		if r.route.remoteID != info.ID {
			r.enqueueProto(infoJSON)
		}
		r.mu.Unlock()
	})
}

// canImport is whether or not we will send a SUB for interest to the other side.
// This is for ROUTER connections only.
// Lock is held on entry.
func (c *client) canImport(subject string) bool {
	// Use pubAllowed() since this checks Publish permissions which
	// is what Import maps to.
	return c.pubAllowedFullCheck(subject, false, true)
}

// canExport is whether or not we will accept a SUB from the remote for a given subject.
// This is for ROUTER connections only.
// Lock is held on entry
func (c *client) canExport(subject string) bool {
	// Use canSubscribe() since this checks Subscribe permissions which
	// is what Export maps to.
	return c.canSubscribe(subject)
}

// Initialize or reset cluster's permissions.
// This is for ROUTER connections only.
// Client lock is held on entry
func (c *client) setRoutePermissions(perms *RoutePermissions) {
	// Reset if some were set
	if perms == nil {
		c.perms = nil
		c.mperms = nil
		return
	}
	// Convert route permissions to user permissions.
	// The Import permission is mapped to Publish
	// and Export permission is mapped to Subscribe.
	// For meaning of Import/Export, see canImport and canExport.
	p := &Permissions{
		Publish:   perms.Import,
		Subscribe: perms.Export,
	}
	c.setPermissions(p)
}

// Type used to hold a list of subs on a per account basis.
type asubs struct {
	acc  *Account
	subs []*subscription
}

// removeRemoteSubs will walk the subs and remove them from the appropriate account.
func (c *client) removeRemoteSubs() {
	// We need to gather these on a per account basis.
	// FIXME(dlc) - We should be smarter about this..
	as := map[string]*asubs{}
	c.mu.Lock()
	srv := c.srv
	subs := c.subs
	c.subs = make(map[string]*subscription)
	c.mu.Unlock()

	for key, sub := range subs {
		c.mu.Lock()
		sub.max = 0
		c.mu.Unlock()
		// Grab the account
		accountName := strings.Fields(key)[0]
		ase := as[accountName]
		if ase == nil {
			if v, ok := srv.accounts.Load(accountName); ok {
				ase = &asubs{acc: v.(*Account), subs: []*subscription{sub}}
				as[accountName] = ase
			} else {
				continue
			}
		} else {
			ase.subs = append(ase.subs, sub)
		}
		if srv.gateway.enabled {
			srv.gatewayUpdateSubInterest(accountName, sub, -1)
		}
		srv.updateLeafNodes(ase.acc, sub, -1)
	}

	// Now remove the subs by batch for each account sublist.
	for _, ase := range as {
		c.Debugf("Removing %d subscriptions for account %q", len(ase.subs), ase.acc.Name)
		ase.acc.mu.Lock()
		ase.acc.sl.RemoveBatch(ase.subs)
		ase.acc.mu.Unlock()
	}
}

// Removes (and returns) the subscriptions from this route's subscriptions map
// that belong to the given account.
// Lock is held on entry
func (c *client) removeRemoteSubsForAcc(name string) []*subscription {
	var subs []*subscription
	for key, sub := range c.subs {
		an := strings.Fields(key)[0]
		if an == name {
			sub.max = 0
			subs = append(subs, sub)
			delete(c.subs, key)
		}
	}
	return subs
}

func (c *client) parseUnsubProto(arg []byte) (string, []byte, []byte, error) {
	// Indicate any activity, so pub and sub or unsubs.
	c.in.subs++

	args := splitArg(arg)
	var queue []byte

	var accountName string
	subjIdx := 1
	c.mu.Lock()
	if c.kind == ROUTER && c.route != nil {
		if accountName = string(c.route.accName); accountName != _EMPTY_ {
			subjIdx = 0
		}
	}
	c.mu.Unlock()

	switch len(args) {
	case subjIdx + 1:
	case subjIdx + 2:
		queue = args[subjIdx+1]
	default:
		return _EMPTY_, nil, nil, fmt.Errorf("parse error: '%s'", arg)
	}
	if accountName == _EMPTY_ {
		accountName = string(args[0])
	}
	return accountName, args[subjIdx], queue, nil
}

// Indicates no more interest in the given account/subject for the remote side.
func (c *client) processRemoteUnsub(arg []byte) (err error) {
	srv := c.srv
	if srv == nil {
		return nil
	}
	accountName, subject, _, err := c.parseUnsubProto(arg)
	if err != nil {
		return fmt.Errorf("processRemoteUnsub %s", err.Error())
	}
	// Lookup the account
	var acc *Account
	if v, ok := srv.accounts.Load(accountName); ok {
		acc = v.(*Account)
	} else {
		c.Debugf("Unknown account %q for subject %q", accountName, subject)
		return nil
	}

	c.mu.Lock()
	if c.isClosed() {
		c.mu.Unlock()
		return nil
	}

	updateGWs := false
	// We store local subs by account and subject and optionally queue name.
	// RS- will have the arg exactly as the key.
	var key string
	if c.kind == ROUTER && c.route != nil && len(c.route.accName) > 0 {
		key = accountName + " " + string(arg)
	} else {
		key = string(arg)
	}
	sub, ok := c.subs[key]
	if ok {
		delete(c.subs, key)
		acc.sl.Remove(sub)
		updateGWs = srv.gateway.enabled
	}
	c.mu.Unlock()

	if updateGWs {
		srv.gatewayUpdateSubInterest(accountName, sub, -1)
	}

	// Now check on leafnode updates.
	srv.updateLeafNodes(acc, sub, -1)

	if c.opts.Verbose {
		c.sendOK()
	}
	return nil
}

func (c *client) processRemoteSub(argo []byte, hasOrigin bool) (err error) {
	// Indicate activity.
	c.in.subs++

	srv := c.srv
	if srv == nil {
		return nil
	}

	// Copy so we do not reference a potentially large buffer
	arg := make([]byte, len(argo))
	copy(arg, argo)

	args := splitArg(arg)
	sub := &subscription{client: c}

	// This value indicate what is the mandatory subject offset in the args
	// slice. It varies based on the optional presence of origin or account name
	// fields (tha latter would not be present for "per-account" routes).
	var subjIdx int
	// If account is present, this is its "char" position in arg slice.
	var accPos int
	if hasOrigin {
		// Set to 1, will be adjusted if the account is also expected.
		subjIdx = 1
		sub.origin = args[0]
		// The account would start after the origin and trailing space.
		accPos = len(sub.origin) + 1
	}
	c.mu.Lock()
	accountName := string(c.route.accName)
	c.mu.Unlock()
	// If the route is dedicated to an account, accountName will not
	// be empty. If it is, then the account must be in the protocol.
	var accInProto bool
	if accountName == _EMPTY_ {
		subjIdx++
		accInProto = true
	}
	switch len(args) {
	case subjIdx + 1:
		sub.queue = nil
	case subjIdx + 3:
		sub.queue = args[subjIdx+1]
		sub.qw = int32(parseSize(args[subjIdx+2]))
	default:
		return fmt.Errorf("processRemoteSub Parse Error: '%s'", arg)
	}
	sub.subject = args[subjIdx]
	// If the account name is empty (not a "per-account" route), the account
	// is at the index prior to the subject.
	if accountName == _EMPTY_ {
		accountName = string(args[subjIdx-1])
	}
	// Lookup account while avoiding fetch.
	// A slow fetch delays subsequent remote messages. It also avoids the expired check (see below).
	// With all but memory resolver lookup can be delayed or fail.
	// It is also possible that the account can't be resolved yet.
	// This does not apply to the memory resolver.
	// When used, perform the fetch.
	staticResolver := true
	if res := srv.AccountResolver(); res != nil {
		if _, ok := res.(*MemAccResolver); !ok {
			staticResolver = false
		}
	}
	var acc *Account
	if staticResolver {
		acc, _ = srv.LookupAccount(accountName)
	} else if v, ok := srv.accounts.Load(accountName); ok {
		acc = v.(*Account)
	}
	if acc == nil {
		// if the option of retrieving accounts later exists, create an expired one.
		// When a client comes along, expiration will prevent it from being used,
		// cause a fetch and update the account to what is should be.
		if staticResolver {
			c.Errorf("Unknown account %q for remote subject %q", accountName, sub.subject)
			return
		}
		c.Debugf("Unknown account %q for remote subject %q", accountName, sub.subject)

		var isNew bool
		if acc, isNew = srv.LookupOrRegisterAccount(accountName); isNew {
			acc.mu.Lock()
			acc.expired = true
			acc.incomplete = true
			acc.mu.Unlock()
		}
	}

	c.mu.Lock()
	if c.isClosed() {
		c.mu.Unlock()
		return nil
	}

	// Check permissions if applicable.
	if !c.canExport(string(sub.subject)) {
		c.mu.Unlock()
		c.Debugf("Can not export %q, ignoring remote subscription request", sub.subject)
		return nil
	}

	// Check if we have a maximum on the number of subscriptions.
	if c.subsAtLimit() {
		c.mu.Unlock()
		c.maxSubsExceeded()
		return nil
	}

	// We store local subs by account and subject and optionally queue name.
	// If we have a queue it will have a trailing weight which we do not want.
	if sub.queue != nil {
		// if the account is in the protocol, we can reference directly "arg",
		// otherwise, we need to allocate/construct the sid.
		if accInProto {
			sub.sid = arg[accPos : accPos+len(accountName)+1+len(sub.subject)+1+len(sub.queue)]
		} else {
			// It is unfortunate that we have to do this, but the gain of not
			// having the account name in message protocols outweight the
			// penalty of having to do this here for the processing of a
			// subscription.
			sub.sid = append(sub.sid, accountName...)
			sub.sid = append(sub.sid, ' ')
			sub.sid = append(sub.sid, sub.subject...)
			sub.sid = append(sub.sid, ' ')
			sub.sid = append(sub.sid, sub.queue...)
		}
	} else if accInProto {
		sub.sid = arg[accPos:]
	} else {
		sub.sid = append(sub.sid, accountName...)
		sub.sid = append(sub.sid, ' ')
		sub.sid = append(sub.sid, sub.subject...)
	}
	key := string(sub.sid)

	acc.mu.RLock()
	// For routes (this can be called by leafnodes), check if the account is
	// transitioning (from pool to dedicated route) and this route is not a
	// per-account route (route.poolIdx >= 0). If so, ignore this subscription.
	// Exclude "no pool" routes from this check.
	if c.kind == ROUTER && !c.route.noPool &&
		acc.routePoolIdx == accTransitioningToDedicatedRoute && c.route.poolIdx >= 0 {
		acc.mu.RUnlock()
		c.mu.Unlock()
		// Do not return an error, which would cause the connection to be closed.
		return nil
	}
	sl := acc.sl
	acc.mu.RUnlock()
	osub := c.subs[key]
	updateGWs := false
	delta := int32(1)
	if osub == nil {
		c.subs[key] = sub
		// Now place into the account sl.
		if err = sl.Insert(sub); err != nil {
			delete(c.subs, key)
			c.mu.Unlock()
			c.Errorf("Could not insert subscription: %v", err)
			c.sendErr("Invalid Subscription")
			return nil
		}
		updateGWs = srv.gateway.enabled
	} else if sub.queue != nil {
		// For a queue we need to update the weight.
		delta = sub.qw - atomic.LoadInt32(&osub.qw)
		atomic.StoreInt32(&osub.qw, sub.qw)
		sl.UpdateRemoteQSub(osub)
	}
	c.mu.Unlock()

	if updateGWs {
		srv.gatewayUpdateSubInterest(acc.Name, sub, delta)
	}

	// Now check on leafnode updates.
	srv.updateLeafNodes(acc, sub, delta)

	if c.opts.Verbose {
		c.sendOK()
	}

	return nil
}

// Lock is held on entry
func (c *client) addRouteSubOrUnsubProtoToBuf(buf []byte, accName string, sub *subscription, isSubProto bool) []byte {
	// If we have an origin cluster and the other side supports leafnode origin clusters
	// send an LS+/LS- version instead.
	if len(sub.origin) > 0 && c.route.lnoc {
		if isSubProto {
			buf = append(buf, lSubBytes...)
			buf = append(buf, sub.origin...)
		} else {
			buf = append(buf, lUnsubBytes...)
		}
		buf = append(buf, ' ')
	} else {
		if isSubProto {
			buf = append(buf, rSubBytes...)
		} else {
			buf = append(buf, rUnsubBytes...)
		}
	}
	if len(c.route.accName) == 0 {
		buf = append(buf, accName...)
		buf = append(buf, ' ')
	}
	buf = append(buf, sub.subject...)
	if len(sub.queue) > 0 {
		buf = append(buf, ' ')
		buf = append(buf, sub.queue...)
		// Send our weight if we are a sub proto
		if isSubProto {
			buf = append(buf, ' ')
			var b [12]byte
			var i = len(b)
			for l := sub.qw; l > 0; l /= 10 {
				i--
				b[i] = digits[l%10]
			}
			buf = append(buf, b[i:]...)
		}
	}
	buf = append(buf, CR_LF...)
	return buf
}

// sendSubsToRoute will send over our subject interest to
// the remote side. For each account we will send the
// complete interest for all subjects, both normal as a binary
// and queue group weights.
//
// Server lock held on entry.
func (s *Server) sendSubsToRoute(route *client, idx int, account string) {
	var noPool bool
	if idx >= 0 {
		// We need to check if this route is "no_pool" in which case we
		// need to select all accounts.
		route.mu.Lock()
		noPool = route.route.noPool
		route.mu.Unlock()
	}
	// Estimated size of all protocols. It does not have to be accurate at all.
	var eSize int
	estimateProtosSize := func(a *Account, addAccountName bool) {
		if ns := len(a.rm); ns > 0 {
			var accSize int
			if addAccountName {
				accSize = len(a.Name) + 1
			}
			// Proto looks like: "RS+ [<account name> ]<subject>[ <queue> <weight>]\r\n"
			eSize += ns * (len(rSubBytes) + 1 + accSize)
			for key := range a.rm {
				// Key contains "<subject>[ <queue>]"
				eSize += len(key)
				// In case this is a queue, just add some bytes for the queue weight.
				// If we want to be accurate, would have to check if "key" has a space,
				// if so, then figure out how many bytes we need to represent the weight.
				eSize += 5
			}
		}
	}
	// Send over our account subscriptions.
	accs := make([]*Account, 0, 1024)
	if idx < 0 || account != _EMPTY_ {
		if ai, ok := s.accounts.Load(account); ok {
			a := ai.(*Account)
			a.mu.RLock()
			// Estimate size and add account name in protocol if idx is not -1
			estimateProtosSize(a, idx >= 0)
			accs = append(accs, a)
			a.mu.RUnlock()
		}
	} else {
		s.accounts.Range(func(k, v interface{}) bool {
			a := v.(*Account)
			a.mu.RLock()
			// We are here for regular or pooled routes (not per-account).
			// So we collect all accounts whose routePoolIdx matches the
			// one for this route, or only the account provided, or all
			// accounts if dealing with a "no pool" route.
			if a.routePoolIdx == idx || noPool {
				estimateProtosSize(a, true)
				accs = append(accs, a)
			}
			a.mu.RUnlock()
			return true
		})
	}

	buf := make([]byte, 0, eSize)

	route.mu.Lock()
	for _, a := range accs {
		a.mu.RLock()
		for key, n := range a.rm {
			var subj, qn []byte
			s := strings.Split(key, " ")
			subj = []byte(s[0])
			if len(s) > 1 {
				qn = []byte(s[1])
			}
			// s[0] is the subject and already as a string, so use that
			// instead of converting back `subj` to a string.
			if !route.canImport(s[0]) {
				continue
			}
			sub := subscription{subject: subj, queue: qn, qw: n}
			buf = route.addRouteSubOrUnsubProtoToBuf(buf, a.Name, &sub, true)
		}
		a.mu.RUnlock()
	}
	if len(buf) > 0 {
		route.enqueueProto(buf)
		route.Debugf("Sent local subscriptions to route")
	}
	route.mu.Unlock()
}

// Sends SUBs protocols for the given subscriptions. If a filter is specified, it is
// invoked for each subscription. If the filter returns false, the subscription is skipped.
// This function may release the route's lock due to flushing of outbound data. A boolean
// is returned to indicate if the connection has been closed during this call.
// Lock is held on entry.
func (c *client) sendRouteSubProtos(subs []*subscription, trace bool, filter func(sub *subscription) bool) {
	c.sendRouteSubOrUnSubProtos(subs, true, trace, filter)
}

// Sends UNSUBs protocols for the given subscriptions. If a filter is specified, it is
// invoked for each subscription. If the filter returns false, the subscription is skipped.
// This function may release the route's lock due to flushing of outbound data. A boolean
// is returned to indicate if the connection has been closed during this call.
// Lock is held on entry.
func (c *client) sendRouteUnSubProtos(subs []*subscription, trace bool, filter func(sub *subscription) bool) {
	c.sendRouteSubOrUnSubProtos(subs, false, trace, filter)
}

// Low-level function that sends RS+ or RS- protocols for the given subscriptions.
// This can now also send LS+ and LS- for origin cluster based leafnode subscriptions for cluster no-echo.
// Use sendRouteSubProtos or sendRouteUnSubProtos instead for clarity.
// Lock is held on entry.
func (c *client) sendRouteSubOrUnSubProtos(subs []*subscription, isSubProto, trace bool, filter func(sub *subscription) bool) {
	var (
		_buf [1024]byte
		buf  = _buf[:0]
	)

	for _, sub := range subs {
		if filter != nil && !filter(sub) {
			continue
		}
		// Determine the account. If sub has an ImportMap entry, use that, otherwise scoped to
		// client. Default to global if all else fails.
		var accName string
		if sub.client != nil && sub.client != c {
			sub.client.mu.Lock()
		}
		if sub.im != nil {
			accName = sub.im.acc.Name
		} else if sub.client != nil && sub.client.acc != nil {
			accName = sub.client.acc.Name
		} else {
			c.Debugf("Falling back to default account for sending subs")
			accName = globalAccountName
		}
		if sub.client != nil && sub.client != c {
			sub.client.mu.Unlock()
		}

		as := len(buf)
		buf = c.addRouteSubOrUnsubProtoToBuf(buf, accName, sub, isSubProto)
		if trace {
			c.traceOutOp("", buf[as:len(buf)-LEN_CR_LF])
		}
	}
	c.enqueueProto(buf)
}

func (s *Server) createRoute(conn net.Conn, rURL *url.URL, accName string) *client {
	// Snapshot server options.
	opts := s.getOpts()

	didSolicit := rURL != nil
	r := &route{didSolicit: didSolicit, poolIdx: -1}
	for _, route := range opts.Routes {
		if rURL != nil && (strings.EqualFold(rURL.Host, route.Host)) {
			r.routeType = Explicit
		}
	}

	c := &client{srv: s, nc: conn, opts: ClientOpts{}, kind: ROUTER, msubs: -1, mpay: -1, route: r, start: time.Now()}

	// Is the server configured for compression?
	compressionConfigured := needsCompression(opts.Cluster.Compression.Mode)

	var infoJSON []byte
	// Grab server variables and generates route INFO Json. Note that we set
	// and reset some of s.routeInfo fields when that happens, so we need
	// the server write lock.
	s.mu.Lock()
	// If we are creating a pooled connection and this is the server soliciting
	// the connection, we will delay sending the INFO after we have processed
	// the incoming INFO from the remote. Also delay if configured for compression.
	delayInfo := didSolicit && (compressionConfigured || routeShouldDelayInfo(accName, opts))
	if !delayInfo {
		infoJSON = s.generateRouteInitialInfoJSON(accName, opts.Cluster.Compression.Mode, 0)
	}
	authRequired := s.routeInfo.AuthRequired
	tlsRequired := s.routeInfo.TLSRequired
	clusterName := s.info.Cluster
	tlsName := s.routeTLSName
	s.mu.Unlock()

	// Grab lock
	c.mu.Lock()

	// Initialize
	c.initClient()

	if didSolicit {
		// Do this before the TLS code, otherwise, in case of failure
		// and if route is explicit, it would try to reconnect to 'nil'...
		r.url = rURL
		r.accName = []byte(accName)
	} else {
		c.flags.set(expectConnect)
	}

	// Check for TLS
	if tlsRequired {
		tlsConfig := opts.Cluster.TLSConfig
		if didSolicit {
			// Copy off the config to add in ServerName if we need to.
			tlsConfig = tlsConfig.Clone()
		}
		// Perform (server or client side) TLS handshake.
		if resetTLSName, err := c.doTLSHandshake("route", didSolicit, rURL, tlsConfig, tlsName, opts.Cluster.TLSTimeout, opts.Cluster.TLSPinnedCerts); err != nil {
			c.mu.Unlock()
			if resetTLSName {
				s.mu.Lock()
				s.routeTLSName = _EMPTY_
				s.mu.Unlock()
			}
			return nil
		}
	}

	// Do final client initialization

	// Initialize the per-account cache.
	c.in.pacache = make(map[string]*perAccountCache)
	if didSolicit {
		// Set permissions associated with the route user (if applicable).
		// No lock needed since we are already under client lock.
		c.setRoutePermissions(opts.Cluster.Permissions)
	}

	// We can't safely send the pings until we have negotiated compression
	// with the remote, but we want to protect against a connection that
	// does not perform the handshake. We will start a timer that will close
	// the connection as stale based on the ping interval and max out values,
	// but without actually sending pings.
	if compressionConfigured {
		c.ping.tmr = time.AfterFunc(opts.PingInterval*time.Duration(opts.MaxPingsOut+1), func() {
			c.mu.Lock()
			c.Debugf("Stale Client Connection - Closing")
			c.enqueueProto([]byte(fmt.Sprintf(errProto, "Stale Connection")))
			c.mu.Unlock()
			c.closeConnection(StaleConnection)
		})
	} else {
		// Set the Ping timer
		c.setFirstPingTimer()
	}

	// For routes, the "client" is added to s.routes only when processing
	// the INFO protocol, that is much later.
	// In the meantime, if the server shutsdown, there would be no reference
	// to the client (connection) to be closed, leaving this readLoop
	// uinterrupted, causing the Shutdown() to wait indefinitively.
	// We need to store the client in a special map, under a special lock.
	if !s.addToTempClients(c.cid, c) {
		c.mu.Unlock()
		c.setNoReconnect()
		c.closeConnection(ServerShutdown)
		return nil
	}

	// Check for Auth required state for incoming connections.
	// Make sure to do this before spinning up readLoop.
	if authRequired && !didSolicit {
		ttl := secondsToDuration(opts.Cluster.AuthTimeout)
		c.setAuthTimer(ttl)
	}

	// Spin up the read loop.
	s.startGoRoutine(func() { c.readLoop(nil) })

	// Spin up the write loop.
	s.startGoRoutine(func() { c.writeLoop() })

	if tlsRequired {
		c.Debugf("TLS handshake complete")
		cs := c.nc.(*tls.Conn).ConnectionState()
		c.Debugf("TLS version %s, cipher suite %s", tlsVersion(cs.Version), tlsCipher(cs.CipherSuite))
	}

	// Queue Connect proto if we solicited the connection.
	if didSolicit {
		c.Debugf("Route connect msg sent")
		if err := c.sendRouteConnect(clusterName, tlsRequired); err != nil {
			c.mu.Unlock()
			c.closeConnection(ProtocolViolation)
			return nil
		}
	}

	if !delayInfo {
		// Send our info to the other side.
		// Our new version requires dynamic information for accounts and a nonce.
		c.enqueueProto(infoJSON)
	}
	c.mu.Unlock()

	c.Noticef("Route connection created")
	return c
}

func routeShouldDelayInfo(accName string, opts *Options) bool {
	return accName == _EMPTY_ && opts.Cluster.PoolSize >= 1
}

// Generates a nonce and set some route info's fields before marshal'ing into JSON.
// To be used only when a route is created (to send the initial INFO protocol).
//
// Server lock held on entry.
func (s *Server) generateRouteInitialInfoJSON(accName, compression string, poolIdx int) []byte {
	// New proto wants a nonce (although not used in routes, that is, not signed in CONNECT)
	var raw [nonceLen]byte
	nonce := raw[:]
	s.generateNonce(nonce)
	ri := &s.routeInfo
	// Override compression with s2_auto instead of actual compression level.
	if s.getOpts().Cluster.Compression.Mode == CompressionS2Auto {
		compression = CompressionS2Auto
	}
	ri.Nonce, ri.RouteAccount, ri.RoutePoolIdx, ri.Compression = string(nonce), accName, poolIdx, compression
	infoJSON := generateInfoJSON(&s.routeInfo)
	// Clear now that it has been serialized. Will prevent nonce to be included in async INFO that we may send.
	// Same for some other fields.
	ri.Nonce, ri.RouteAccount, ri.RoutePoolIdx, ri.Compression = _EMPTY_, _EMPTY_, 0, _EMPTY_
	return infoJSON
}

const (
	_CRLF_  = "\r\n"
	_EMPTY_ = ""
)

func (s *Server) addRoute(c *client, didSolicit bool, info *Info, accName string) bool {
	id := info.ID

	s.mu.Lock()
	if !s.running || s.routesReject {
		s.mu.Unlock()
		return false
	}
	var invProtoErr string

	opts := s.getOpts()

	// Assume we are in pool mode if info.RoutePoolSize is set. We may disable
	// in some cases.
	pool := info.RoutePoolSize > 0
	// This is used to prevent a server with pooling to constantly trying
	// to connect to a server with no pooling (for instance old server) after
	// the first connection is established.
	var noReconnectForOldServer bool

	// If the remote is an old server, info.RoutePoolSize will be 0, or if
	// this server's Cluster.PoolSize is negative, we will behave as an old
	// server and need to handle things differently.
	if info.RoutePoolSize <= 0 || opts.Cluster.PoolSize < 0 {
		if accName != _EMPTY_ {
			invProtoErr = fmt.Sprintf("Not possible to have a dedicate route for account %q between those servers", accName)
			// In this case, make sure this route does not attempt to reconnect
			c.setNoReconnect()
		} else {
			// We will accept, but treat this remote has "no pool"
			pool, noReconnectForOldServer = false, true
			c.mu.Lock()
			c.route.poolIdx = 0
			c.route.noPool = true
			c.mu.Unlock()
			// Keep track of number of routes like that. We will use that when
			// sending subscriptions over routes.
			s.routesNoPool++
		}
	} else if s.routesPoolSize != info.RoutePoolSize {
		// The cluster's PoolSize configuration must be an exact match with the remote server.
		invProtoErr = fmt.Sprintf("Mismatch route pool size: %v vs %v", s.routesPoolSize, info.RoutePoolSize)
	} else if didSolicit {
		// For solicited route, the incoming's RoutePoolIdx should not be set.
		if info.RoutePoolIdx != 0 {
			invProtoErr = fmt.Sprintf("Route pool index should not be set but is set to %v", info.RoutePoolIdx)
		}
	} else if info.RoutePoolIdx < 0 || info.RoutePoolIdx >= s.routesPoolSize {
		// For non solicited routes, if the remote sends a RoutePoolIdx, make
		// sure it is a valid one (in range of the pool size).
		invProtoErr = fmt.Sprintf("Invalid route pool index: %v - pool size is %v", info.RoutePoolIdx, info.RoutePoolSize)
	}
	if invProtoErr != _EMPTY_ {
		s.mu.Unlock()
		c.sendErrAndErr(invProtoErr)
		c.closeConnection(ProtocolViolation)
		return false
	}
	// If accName is set, we are dealing with a per-account connection.
	if accName != _EMPTY_ {
		// When an account has its own route, it will be an error if the given
		// account name is not found in s.accRoutes map.
		conns, exists := s.accRoutes[accName]
		if !exists {
			s.mu.Unlock()
			c.sendErrAndErr(fmt.Sprintf("No route for account %q", accName))
			c.closeConnection(ProtocolViolation)
			return false
		}
		remote, exists := conns[id]
		if !exists {
			conns[id] = c
			c.mu.Lock()
			idHash := c.route.idHash
			cid := c.cid
			c.mu.Unlock()

			// Store this route with key being the route id hash + account name
			s.storeRouteByHash(idHash+accName, c)

			// Now that we have registered the route, we can remove from the temp map.
			s.removeFromTempClients(cid)

			// Notify other routes about this new route
			s.forwardNewRouteInfoToKnownServers(info)

			// Send subscription interest
			s.sendSubsToRoute(c, -1, accName)
		} else {
			handleDuplicateRoute(remote, c, true)
		}
		s.mu.Unlock()
		return !exists
	}
	var remote *client
	// That will be the position of the connection in the slice, we initialize
	// to -1 to indicate that no space was found.
	idx := -1
	// This will be the size (or number of connections) in a given slice.
	sz := 0
	// Check if we know about the remote server
	conns, exists := s.routes[id]
	if !exists {
		// No, create a slice for route connections of the size of the pool
		// or 1 when not in pool mode.
		conns = make([]*client, s.routesPoolSize)
		// Track this slice for this remote server.
		s.routes[id] = conns
		// Set the index to info.RoutePoolIdx because if this is a solicited
		// route, this value will be 0, which is what we want, otherwise, we
		// will use whatever index the remote has chosen.
		idx = info.RoutePoolIdx
	} else if pool {
		// The remote was found. If this is a non solicited route, we will place
		// the connection in the pool at the index given by info.RoutePoolIdx.
		// But if there is already one, close this incoming connection as a
		// duplicate.
		if !didSolicit {
			idx = info.RoutePoolIdx
			if remote = conns[idx]; remote != nil {
				handleDuplicateRoute(remote, c, false)
				s.mu.Unlock()
				return false
			}
		}
		// For all cases (solicited and not) we need to count how many connections
		// we already have, and for solicited route, we will find a free spot in
		// the slice.
		for i, r := range conns {
			if idx == -1 && r == nil {
				idx = i
			} else if r != nil {
				sz++
			}
		}
	} else {
		remote = conns[0]
	}
	// If there is a spot, idx will be greater or equal to 0.
	if idx >= 0 {
		c.mu.Lock()
		c.route.connectURLs = info.ClientConnectURLs
		c.route.wsConnURLs = info.WSConnectURLs
		c.route.poolIdx = idx
		rtype := c.route.routeType
		cid := c.cid
		idHash := c.route.idHash
		rHash := c.route.hash
		rn := c.route.remoteName
		url := c.route.url
		// For solicited routes, we need now to send the INFO protocol
		if didSolicit {
			c.enqueueProto(s.generateRouteInitialInfoJSON(_EMPTY_, c.route.compression, idx))
		}
		c.mu.Unlock()

		// Add to the slice and bump the count of connections for this remote
		conns[idx] = c
		sz++
		// This boolean will indicate that we are registering the only
		// connection in non pooled situation or we stored the very first
		// connection for a given remote server.
		doOnce := !pool || sz == 1
		if doOnce {
			// check to be consistent and future proof. but will be same domain
			if s.sameDomain(info.Domain) {
				s.nodeToInfo.Store(rHash,
					nodeInfo{rn, s.info.Version, s.info.Cluster, info.Domain, id, nil, nil, nil, false, info.JetStream})
			}
		}

		// Store this route using the hash as the key
		if pool {
			idHash += strconv.Itoa(idx)
		}
		s.storeRouteByHash(idHash, c)

		// Now that we have registered the route, we can remove from the temp map.
		s.removeFromTempClients(cid)

		if doOnce {
			// If the INFO contains a Gateway URL, add it to the list for our cluster.
			if info.GatewayURL != _EMPTY_ && s.addGatewayURL(info.GatewayURL) {
				s.sendAsyncGatewayInfo()
			}

			// we don't need to send if the only route is the one we just accepted.
			if len(s.routes) > 1 {
				// Now let the known servers know about this new route
				s.forwardNewRouteInfoToKnownServers(info)
			}

			// Send info about the known gateways to this route.
			s.sendGatewayConfigsToRoute(c)

			// Unless disabled, possibly update the server's INFO protocol
			// and send to clients that know how to handle async INFOs.
			if !opts.Cluster.NoAdvertise {
				s.addConnectURLsAndSendINFOToClients(info.ClientConnectURLs, info.WSConnectURLs)
			}

			// Add the remote's leafnodeURL to our list of URLs and send the update
			// to all LN connections. (Note that when coming from a route, LeafNodeURLs
			// is an array of size 1 max).
			if len(info.LeafNodeURLs) == 1 && s.addLeafNodeURL(info.LeafNodeURLs[0]) {
				s.sendAsyncLeafNodeInfo()
			}
		}

		// Send the subscriptions interest.
		s.sendSubsToRoute(c, idx, _EMPTY_)

		// In pool mode, if we did not yet reach the cap, try to connect a new connection
		if pool && didSolicit && sz != s.routesPoolSize {
			s.startGoRoutine(func() {
				select {
				case <-time.After(time.Duration(rand.Intn(100)) * time.Millisecond):
				case <-s.quitCh:
					// Doing this here and not as a defer because connectToRoute is also
					// calling s.grWG.Done() on exit, so we do this only if we don't
					// invoke connectToRoute().
					s.grWG.Done()
					return
				}
				s.connectToRoute(url, rtype == Explicit, true, _EMPTY_)
			})
		}
	}
	s.mu.Unlock()
	if pool {
		if idx == -1 {
			// Was full, so need to close connection
			c.Debugf("Route pool size reached, closing extra connection to %q", id)
			handleDuplicateRoute(nil, c, true)
			return false
		}
		return true
	}
	// This is for non-pool mode at this point.
	if exists {
		handleDuplicateRoute(remote, c, noReconnectForOldServer)
	}

	return !exists
}

func handleDuplicateRoute(remote, c *client, setNoReconnect bool) {
	// We used to clear some fields when closing a duplicate connection
	// to prevent sending INFO protocols for the remotes to update
	// their leafnode/gateway URLs. This is no longer needed since
	// removeRoute() now does the right thing of doing that only when
	// the closed connection was an added route connection.
	c.mu.Lock()
	didSolict := c.route.didSolicit
	url := c.route.url
	if setNoReconnect {
		c.flags.set(noReconnect)
	}
	c.mu.Unlock()

	if remote == nil {
		return
	}

	remote.mu.Lock()
	if didSolict && !remote.route.didSolicit {
		remote.route.didSolicit = true
		remote.route.url = url
	}
	// This is to mitigate the issue where both sides add the route
	// on the opposite connection, and therefore end-up with both
	// connections being dropped.
	remote.route.retry = true
	remote.mu.Unlock()
}

// Import filter check.
func (c *client) importFilter(sub *subscription) bool {
	return c.canImport(string(sub.subject))
}

// updateRouteSubscriptionMap will make sure to update the route map for the subscription. Will
// also forward to all routes if needed.
func (s *Server) updateRouteSubscriptionMap(acc *Account, sub *subscription, delta int32) {
	if acc == nil || sub == nil {
		return
	}

	// We only store state on local subs for transmission across all other routes.
	if sub.client == nil || sub.client.kind == ROUTER || sub.client.kind == GATEWAY {
		return
	}

	if sub.si {
		return
	}

	// Copy to hold outside acc lock.
	var n int32
	var ok bool

	isq := len(sub.queue) > 0

	accLock := func() {
		// Not required for code correctness, but helps reduce the number of
		// updates sent to the routes when processing high number of concurrent
		// queue subscriptions updates (sub/unsub).
		// See https://github.com/nats-io/nats-server/pull/1126 for more details.
		if isq {
			acc.sqmu.Lock()
		}
		acc.mu.Lock()
	}
	accUnlock := func() {
		acc.mu.Unlock()
		if isq {
			acc.sqmu.Unlock()
		}
	}

	accLock()

	// This is non-nil when we know we are in cluster mode.
	rm, lqws := acc.rm, acc.lqws
	if rm == nil {
		accUnlock()
		return
	}

	// Create the fast key which will use the subject or 'subject<spc>queue' for queue subscribers.
	key := keyFromSub(sub)

	// Decide whether we need to send an update out to all the routes.
	update := isq

	// This is where we do update to account. For queues we need to take
	// special care that this order of updates is same as what is sent out
	// over routes.
	if n, ok = rm[key]; ok {
		n += delta
		if n <= 0 {
			delete(rm, key)
			if isq {
				delete(lqws, key)
			}
			update = true // Update for deleting (N->0)
		} else {
			rm[key] = n
		}
	} else if delta > 0 {
		n = delta
		rm[key] = delta
		update = true // Adding a new entry for normal sub means update (0->1)
	}

	accUnlock()

	if !update {
		return
	}

	// If we are sending a queue sub, make a copy and place in the queue weight.
	// FIXME(dlc) - We can be smarter here and avoid copying and acquiring the lock.
	if isq {
		sub.client.mu.Lock()
		nsub := *sub
		sub.client.mu.Unlock()
		nsub.qw = n
		sub = &nsub
	}

	// We need to send out this update. Gather routes
	var _routes [32]*client
	routes := _routes[:0]

	s.mu.RLock()
	// The account's routePoolIdx field is set/updated under the server lock
	// (but also the account's lock). So we don't need to acquire the account's
	// lock here to get the value.
	if poolIdx := acc.routePoolIdx; poolIdx < 0 {
		if conns, ok := s.accRoutes[acc.Name]; ok {
			for _, r := range conns {
				routes = append(routes, r)
			}
		}
		if s.routesNoPool > 0 {
			// We also need to look for "no pool" remotes (that is, routes to older
			// servers or servers that have explicitly disabled pooling).
			s.forEachRemote(func(r *client) {
				r.mu.Lock()
				if r.route.noPool {
					routes = append(routes, r)
				}
				r.mu.Unlock()
			})
		}
	} else {
		// We can't use s.forEachRouteIdx here since we want to check/get the
		// "no pool" route ONLY if we don't find a route at the given `poolIdx`.
		for _, conns := range s.routes {
			if r := conns[poolIdx]; r != nil {
				routes = append(routes, r)
			} else if s.routesNoPool > 0 {
				// Check if we have a "no pool" route at index 0, and if so, it
				// means that for this remote, we have a single connection because
				// that server does not have pooling.
				if r := conns[0]; r != nil {
					r.mu.Lock()
					if r.route.noPool {
						routes = append(routes, r)
					}
					r.mu.Unlock()
				}
			}
		}
	}
	trace := atomic.LoadInt32(&s.logging.trace) == 1
	s.mu.RUnlock()

	// If we are a queue subscriber we need to make sure our updates are serialized from
	// potential multiple connections. We want to make sure that the order above is preserved
	// here but not necessarily all updates need to be sent. We need to block and recheck the
	// n count with the lock held through sending here. We will suppress duplicate sends of same qw.
	if isq {
		// However, we can't hold the acc.mu lock since we allow client.mu.Lock -> acc.mu.Lock
		// but not the opposite. So use a dedicated lock while holding the route's lock.
		acc.sqmu.Lock()
		defer acc.sqmu.Unlock()

		acc.mu.Lock()
		n = rm[key]
		sub.qw = n
		// Check the last sent weight here. If same, then someone
		// beat us to it and we can just return here. Otherwise update
		if ls, ok := lqws[key]; ok && ls == n {
			acc.mu.Unlock()
			return
		} else if n > 0 {
			lqws[key] = n
		}
		acc.mu.Unlock()
	}

	// Snapshot into array
	subs := []*subscription{sub}

	// Deliver to all routes.
	for _, route := range routes {
		route.mu.Lock()
		// Note that queue unsubs where n > 0 are still
		// subscribes with a smaller weight.
		route.sendRouteSubOrUnSubProtos(subs, n > 0, trace, route.importFilter)
		route.mu.Unlock()
	}
}

// This starts the route accept loop in a go routine, unless it
// is detected that the server has already been shutdown.
// It will also start soliciting explicit routes.
func (s *Server) startRouteAcceptLoop() {
	// Snapshot server options.
	opts := s.getOpts()

	// Snapshot server options.
	port := opts.Cluster.Port

	if port == -1 {
		port = 0
	}

	// This requires lock, so do this outside of may block.
	clusterName := s.ClusterName()

	s.mu.Lock()
	if s.shutdown {
		s.mu.Unlock()
		return
	}
	s.Noticef("Cluster name is %s", clusterName)
	if s.isClusterNameDynamic() {
		s.Warnf("Cluster name was dynamically generated, consider setting one")
	}

	hp := net.JoinHostPort(opts.Cluster.Host, strconv.Itoa(port))
	l, e := natsListen("tcp", hp)
	s.routeListenerErr = e
	if e != nil {
		s.mu.Unlock()
		s.Fatalf("Error listening on router port: %d - %v", opts.Cluster.Port, e)
		return
	}
	s.Noticef("Listening for route connections on %s",
		net.JoinHostPort(opts.Cluster.Host, strconv.Itoa(l.Addr().(*net.TCPAddr).Port)))

	proto := RouteProtoV2
	// For tests, we want to be able to make this server behave
	// as an older server so check this option to see if we should override
	if opts.routeProto < 0 {
		// We have a private option that allows test to override the route
		// protocol. We want this option initial value to be 0, however,
		// since original proto is RouteProtoZero, tests call setRouteProtoForTest(),
		// which sets as negative value the (desired proto + 1) * -1.
		// Here we compute back the real value.
		proto = (opts.routeProto * -1) - 1
	}
	// Check for TLSConfig
	tlsReq := opts.Cluster.TLSConfig != nil
	info := Info{
		ID:           s.info.ID,
		Name:         s.info.Name,
		Version:      s.info.Version,
		GoVersion:    runtime.Version(),
		AuthRequired: false,
		TLSRequired:  tlsReq,
		TLSVerify:    tlsReq,
		MaxPayload:   s.info.MaxPayload,
		JetStream:    s.info.JetStream,
		Proto:        proto,
		GatewayURL:   s.getGatewayURL(),
		Headers:      s.supportsHeaders(),
		Cluster:      s.info.Cluster,
		Domain:       s.info.Domain,
		Dynamic:      s.isClusterNameDynamic(),
		LNOC:         true,
	}
	// For tests that want to simulate old servers, do not set the compression
	// on the INFO protocol if configured with CompressionNotSupported.
	if opts.Cluster.Compression.Mode != CompressionNotSupported {
		info.Compression = opts.Cluster.Compression.Mode
	}
	if ps := opts.Cluster.PoolSize; ps > 0 {
		info.RoutePoolSize = ps
	}
	// Set this if only if advertise is not disabled
	if !opts.Cluster.NoAdvertise {
		info.ClientConnectURLs = s.clientConnectURLs
		info.WSConnectURLs = s.websocket.connectURLs
	}
	// If we have selected a random port...
	if port == 0 {
		// Write resolved port back to options.
		opts.Cluster.Port = l.Addr().(*net.TCPAddr).Port
	}
	// Check for Auth items
	if opts.Cluster.Username != "" {
		info.AuthRequired = true
	}
	// Check for permissions.
	if opts.Cluster.Permissions != nil {
		info.Import = opts.Cluster.Permissions.Import
		info.Export = opts.Cluster.Permissions.Export
	}
	// If this server has a LeafNode accept loop, s.leafNodeInfo.IP is,
	// at this point, set to the host:port for the leafnode accept URL,
	// taking into account possible advertise setting. Use the LeafNodeURLs
	// and set this server's leafnode accept URL. This will be sent to
	// routed servers.
	if !opts.LeafNode.NoAdvertise && s.leafNodeInfo.IP != _EMPTY_ {
		info.LeafNodeURLs = []string{s.leafNodeInfo.IP}
	}
	s.routeInfo = info
	// Possibly override Host/Port and set IP based on Cluster.Advertise
	if err := s.setRouteInfoHostPortAndIP(); err != nil {
		s.Fatalf("Error setting route INFO with Cluster.Advertise value of %s, err=%v", opts.Cluster.Advertise, err)
		l.Close()
		s.mu.Unlock()
		return
	}
	// Setup state that can enable shutdown
	s.routeListener = l
	// Warn if using Cluster.Insecure
	if tlsReq && opts.Cluster.TLSConfig.InsecureSkipVerify {
		s.Warnf(clusterTLSInsecureWarning)
	}

	// Now that we have the port, keep track of all ip:port that resolve to this server.
	if interfaceAddr, err := net.InterfaceAddrs(); err == nil {
		var localIPs []string
		for i := 0; i < len(interfaceAddr); i++ {
			interfaceIP, _, _ := net.ParseCIDR(interfaceAddr[i].String())
			ipStr := interfaceIP.String()
			if net.ParseIP(ipStr) != nil {
				localIPs = append(localIPs, ipStr)
			}
		}
		var portStr = strconv.FormatInt(int64(s.routeInfo.Port), 10)
		for _, ip := range localIPs {
			ipPort := net.JoinHostPort(ip, portStr)
			s.routesToSelf[ipPort] = struct{}{}
		}
	}

	// Start the accept loop in a different go routine.
	go s.acceptConnections(l, "Route", func(conn net.Conn) { s.createRoute(conn, nil, _EMPTY_) }, nil)

	// Solicit Routes if applicable. This will not block.
	s.solicitRoutes(opts.Routes, opts.Cluster.PinnedAccounts)

	s.mu.Unlock()
}

// Similar to setInfoHostPortAndGenerateJSON, but for routeInfo.
func (s *Server) setRouteInfoHostPortAndIP() error {
	opts := s.getOpts()
<<<<<<< HEAD
	if opts.Cluster.Advertise != "" {
=======
	if opts.Cluster.Advertise != _EMPTY_ {
>>>>>>> 793db749
		advHost, advPort, err := parseHostPort(opts.Cluster.Advertise, opts.Cluster.Port)
		if err != nil {
			return err
		}
		s.routeInfo.Host = advHost
		s.routeInfo.Port = advPort
		s.routeInfo.IP = fmt.Sprintf("nats-route://%s/", net.JoinHostPort(advHost, strconv.Itoa(advPort)))
	} else {
		s.routeInfo.Host = opts.Cluster.Host
		s.routeInfo.Port = opts.Cluster.Port
		s.routeInfo.IP = ""
	}
	return nil
}

// StartRouting will start the accept loop on the cluster host:port
// and will actively try to connect to listed routes.
func (s *Server) StartRouting(clientListenReady chan struct{}) {
	defer s.grWG.Done()

	// Wait for the client and and leafnode listen ports to be opened,
	// and the possible ephemeral ports to be selected.
	<-clientListenReady

	// Start the accept loop and solicitation of explicit routes (if applicable)
	s.startRouteAcceptLoop()

}

func (s *Server) reConnectToRoute(rURL *url.URL, rtype RouteType, accName string) {
	tryForEver := rtype == Explicit
	// If A connects to B, and B to A (regardless if explicit or
	// implicit - due to auto-discovery), and if each server first
	// registers the route on the opposite TCP connection, the
	// two connections will end-up being closed.
	// Add some random delay to reduce risk of repeated failures.
	delay := time.Duration(rand.Intn(100)) * time.Millisecond
	if tryForEver {
		delay += DEFAULT_ROUTE_RECONNECT
	}
	select {
	case <-time.After(delay):
	case <-s.quitCh:
		s.grWG.Done()
		return
	}
	s.connectToRoute(rURL, tryForEver, false, accName)
}

// Checks to make sure the route is still valid.
func (s *Server) routeStillValid(rURL *url.URL) bool {
	for _, ri := range s.getOpts().Routes {
		if urlsAreEqual(ri, rURL) {
			return true
		}
	}
	return false
}

func (s *Server) connectToRoute(rURL *url.URL, tryForEver, firstConnect bool, accName string) {
	// Snapshot server options.
	opts := s.getOpts()

	defer s.grWG.Done()

	const connErrFmt = "Error trying to connect to route (attempt %v): %v"

	s.mu.Lock()
	resolver := s.routeResolver
	excludedAddresses := s.routesToSelf
	s.mu.Unlock()

	attempts := 0
	for s.isRunning() && rURL != nil {
		if tryForEver {
			if !s.routeStillValid(rURL) {
				return
			}
			if accName != _EMPTY_ {
				s.mu.RLock()
				_, valid := s.accRoutes[accName]
				s.mu.RUnlock()
				if !valid {
					return
				}
			}
		}
		var conn net.Conn
		address, err := s.getRandomIP(resolver, rURL.Host, excludedAddresses)
		if err == errNoIPAvail {
			// This is ok, we are done.
			return
		}
		if err == nil {
			s.Debugf("Trying to connect to route on %s (%s)", rURL.Host, address)
			conn, err = natsDialTimeout("tcp", address, DEFAULT_ROUTE_DIAL)
		}
		if err != nil {
			attempts++
			if s.shouldReportConnectErr(firstConnect, attempts) {
				s.Errorf(connErrFmt, attempts, err)
			} else {
				s.Debugf(connErrFmt, attempts, err)
			}
			if !tryForEver {
				if opts.Cluster.ConnectRetries <= 0 {
					return
				}
				if attempts > opts.Cluster.ConnectRetries {
					return
				}
			}
			select {
			case <-s.quitCh:
				return
			case <-time.After(routeConnectDelay):
				continue
			}
		}

		if tryForEver && !s.routeStillValid(rURL) {
			conn.Close()
			return
		}

		// We have a route connection here.
		// Go ahead and create it and exit this func.
		s.createRoute(conn, rURL, accName)
		return
	}
}

func (c *client) isSolicitedRoute() bool {
	c.mu.Lock()
	defer c.mu.Unlock()
	return c.kind == ROUTER && c.route != nil && c.route.didSolicit
}

// Save the first hostname found in route URLs. This will be used in gossip mode
// when trying to create a TLS connection by setting the tlsConfig.ServerName.
// Lock is held on entry
func (s *Server) saveRouteTLSName(routes []*url.URL) {
	for _, u := range routes {
		if s.routeTLSName == _EMPTY_ && net.ParseIP(u.Hostname()) == nil {
			s.routeTLSName = u.Hostname()
		}
	}
}

// Start connection process to provided routes. Each route connection will
// be started in a dedicated go routine.
// Lock is held on entry
func (s *Server) solicitRoutes(routes []*url.URL, accounts []string) {
	s.saveRouteTLSName(routes)
	for _, r := range routes {
		route := r
		s.startGoRoutine(func() { s.connectToRoute(route, true, true, _EMPTY_) })
	}
	// Now go over possible per-account routes and create them.
	for _, an := range accounts {
		for _, r := range routes {
			route, accName := r, an
			s.startGoRoutine(func() { s.connectToRoute(route, true, true, accName) })
		}
	}
}

func (c *client) processRouteConnect(srv *Server, arg []byte, lang string) error {
	// Way to detect clients that incorrectly connect to the route listen
	// port. Client provide Lang in the CONNECT protocol while ROUTEs don't.
	if lang != "" {
		c.sendErrAndErr(ErrClientConnectedToRoutePort.Error())
		c.closeConnection(WrongPort)
		return ErrClientConnectedToRoutePort
	}
	// Unmarshal as a route connect protocol
	proto := &connectInfo{}

	if err := json.Unmarshal(arg, proto); err != nil {
		return err
	}
	// Reject if this has Gateway which means that it would be from a gateway
	// connection that incorrectly connects to the Route port.
	if proto.Gateway != "" {
		errTxt := fmt.Sprintf("Rejecting connection from gateway %q on the Route port", proto.Gateway)
		c.Errorf(errTxt)
		c.sendErr(errTxt)
		c.closeConnection(WrongGateway)
		return ErrWrongGateway
	}
	var perms *RoutePermissions
	//TODO this check indicates srv may be nil. see srv usage below
	if srv != nil {
		perms = srv.getOpts().Cluster.Permissions
	}

	clusterName := srv.ClusterName()

	// If we have a cluster name set, make sure it matches ours.
	if proto.Cluster != clusterName {
		shouldReject := true
		// If we have a dynamic name we will do additional checks.
		if srv.isClusterNameDynamic() {
			if !proto.Dynamic || strings.Compare(clusterName, proto.Cluster) < 0 {
				// We will take on their name since theirs is configured or higher then ours.
				srv.setClusterName(proto.Cluster)
				if !proto.Dynamic {
					srv.getOpts().Cluster.Name = proto.Cluster
				}
				c.mu.Lock()
				remoteID := c.opts.Name
				c.mu.Unlock()
				srv.removeAllRoutesExcept(remoteID)
				shouldReject = false
			}
		}
		if shouldReject {
			errTxt := fmt.Sprintf("Rejecting connection, cluster name %q does not match %q", proto.Cluster, clusterName)
			c.Errorf(errTxt)
			c.sendErr(errTxt)
			c.closeConnection(ClusterNameConflict)
			return ErrClusterNameRemoteConflict
		}
	}

	supportsHeaders := c.srv.supportsHeaders()

	// Grab connection name of remote route.
	c.mu.Lock()
	c.route.remoteID = c.opts.Name
	c.route.lnoc = proto.LNOC
	c.setRoutePermissions(perms)
	c.headers = supportsHeaders && proto.Headers
	c.mu.Unlock()
	return nil
}

// Called when we update our cluster name during negotiations with remotes.
func (s *Server) removeAllRoutesExcept(remoteID string) {
	s.mu.Lock()
	routes := make([]*client, 0, s.numRoutes())
	for rID, conns := range s.routes {
		if rID == remoteID {
			continue
		}
		for _, r := range conns {
			if r != nil {
				routes = append(routes, r)
			}
		}
	}
	for _, conns := range s.accRoutes {
		for rID, r := range conns {
			if rID == remoteID {
				continue
			}
			routes = append(routes, r)
		}
	}
	s.mu.Unlock()

	for _, r := range routes {
		r.closeConnection(ClusterNameConflict)
	}
}

func (s *Server) removeRoute(c *client) {
	s.mu.Lock()
	defer s.mu.Unlock()

	var (
		rID           string
		lnURL         string
		gwURL         string
		idHash        string
		accName       string
		poolIdx       = -1
		connectURLs   []string
		wsConnectURLs []string
		opts          = s.getOpts()
		rURL          *url.URL
		noPool        bool
	)
	c.mu.Lock()
	cid := c.cid
	r := c.route
	if r != nil {
		rID = r.remoteID
		lnURL = r.leafnodeURL
		idHash = r.idHash
		gwURL = r.gatewayURL
		poolIdx = r.poolIdx
		accName = string(r.accName)
		if r.noPool {
			s.routesNoPool--
			noPool = true
		}
		connectURLs = r.connectURLs
		wsConnectURLs = r.wsConnURLs
		rURL = r.url
	}
	c.mu.Unlock()
	if accName != _EMPTY_ {
		if conns, ok := s.accRoutes[accName]; ok {
			if r := conns[rID]; r == c {
				s.removeRouteByHash(idHash + accName)
				delete(conns, rID)
				// Do not remove or set to nil when all remotes have been
				// removed from the map. The configured accounts must always
				// be in the accRoutes map and addRoute expects "conns" map
				// to be created.
			}
		}
	}
	// If this is still -1, it means that it was not added to the routes
	// so simply remove from temp clients and we are done.
	if poolIdx == -1 || accName != _EMPTY_ {
		s.removeFromTempClients(cid)
		return
	}
	if conns, ok := s.routes[rID]; ok {
		// If this route was not the one stored, simply remove from the
		// temporary map and be done.
		if conns[poolIdx] != c {
			s.removeFromTempClients(cid)
			return
		}
		conns[poolIdx] = nil
		// Now check if this was the last connection to be removed.
		empty := true
		for _, c := range conns {
			if c != nil {
				empty = false
				break
			}
		}
		// This was the last route for this remote. Remove the remote entry
		// and possibly send some async INFO protocols regarding gateway
		// and leafnode URLs.
		if empty {
			delete(s.routes, rID)

			// Since this is the last route for this remote, possibly update
			// the client connect URLs and send an update to connected
			// clients.
			if (len(connectURLs) > 0 || len(wsConnectURLs) > 0) && !opts.Cluster.NoAdvertise {
				s.removeConnectURLsAndSendINFOToClients(connectURLs, wsConnectURLs)
			}
			// Remove the remote's gateway URL from our list and
			// send update to inbound Gateway connections.
			if gwURL != _EMPTY_ && s.removeGatewayURL(gwURL) {
				s.sendAsyncGatewayInfo()
			}
			// Remove the remote's leafNode URL from
			// our list and send update to LN connections.
			if lnURL != _EMPTY_ && s.removeLeafNodeURL(lnURL) {
				s.sendAsyncLeafNodeInfo()
			}
			// If this server has pooling and the route for this remote
			// was a "no pool" route, attempt to reconnect.
			if s.routesPoolSize > 1 && noPool {
				s.startGoRoutine(func() { s.connectToRoute(rURL, true, true, _EMPTY_) })
			}
		}
		// This is for gateway code. Remove this route from a map that uses
		// the route hash in combination with the pool index as the key.
		if s.routesPoolSize > 1 {
			idHash += strconv.Itoa(poolIdx)
		}
		s.removeRouteByHash(idHash)
	}
	s.removeFromTempClients(cid)
}

func (s *Server) isDuplicateServerName(name string) bool {
	if name == _EMPTY_ {
		return false
	}
	s.mu.RLock()
	defer s.mu.RUnlock()

	if s.info.Name == name {
		return true
	}
	for _, conns := range s.routes {
		for _, r := range conns {
			if r != nil {
				r.mu.Lock()
				duplicate := r.route.remoteName == name
				r.mu.Unlock()
				if duplicate {
					return true
				}
				break
			}
		}
	}
	return false
}

// Goes over each non-nil route connection for all remote servers
// and invokes the function `f`. It does not go over per-account
// routes.
// Server lock is held on entry.
func (s *Server) forEachNonPerAccountRoute(f func(r *client)) {
	for _, conns := range s.routes {
		for _, r := range conns {
			if r != nil {
				f(r)
			}
		}
	}
}

// Goes over each non-nil route connection for all remote servers
// and invokes the function `f`. This also includes the per-account
// routes.
// Server lock is held on entry.
func (s *Server) forEachRoute(f func(r *client)) {
	s.forEachNonPerAccountRoute(f)
	for _, conns := range s.accRoutes {
		for _, r := range conns {
			f(r)
		}
	}
}

// Goes over each non-nil route connection at the given pool index
// location in the slice and invokes the function `f`. If the
// callback returns `true`, this function moves to the next remote.
// Otherwise, the iteration over removes stops.
// This does not include per-account routes.
// Server lock is held on entry.
func (s *Server) forEachRouteIdx(idx int, f func(r *client) bool) {
	for _, conns := range s.routes {
		if r := conns[idx]; r != nil {
			if !f(r) {
				return
			}
		}
	}
}

// Goes over each remote and for the first non nil route connection,
// invokes the function `f`.
// Server lock is held on entry.
func (s *Server) forEachRemote(f func(r *client)) {
	for _, conns := range s.routes {
		for _, r := range conns {
			if r != nil {
				f(r)
				break
			}
		}
	}
}<|MERGE_RESOLUTION|>--- conflicted
+++ resolved
@@ -2435,11 +2435,7 @@
 // Similar to setInfoHostPortAndGenerateJSON, but for routeInfo.
 func (s *Server) setRouteInfoHostPortAndIP() error {
 	opts := s.getOpts()
-<<<<<<< HEAD
-	if opts.Cluster.Advertise != "" {
-=======
 	if opts.Cluster.Advertise != _EMPTY_ {
->>>>>>> 793db749
 		advHost, advPort, err := parseHostPort(opts.Cluster.Advertise, opts.Cluster.Port)
 		if err != nil {
 			return err
