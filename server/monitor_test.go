--- conflicted
+++ resolved
@@ -4397,7 +4397,6 @@
 			}
 		}
 	})
-<<<<<<< HEAD
 	t.Run("unique-tag-exists", func(t *testing.T) {
 		for _, url := range []string{monUrl1, monUrl2} {
 			info := readJsInfo(url)
@@ -4406,8 +4405,6 @@
 			}
 		}
 	})
-=======
->>>>>>> 95ed4718
 	t.Run("raftgroups", func(t *testing.T) {
 		for _, url := range []string{monUrl1, monUrl2} {
 			info := readJsInfo(url + "?acc=ACC&consumers=true&raft=true")
