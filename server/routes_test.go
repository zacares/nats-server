--- conflicted
+++ resolved
@@ -1831,7 +1831,6 @@
 	checkClusterFormed(t, s1, s2, s3)
 }
 
-<<<<<<< HEAD
 func TestRoutePoolAndPerAccountErrors(t *testing.T) {
 	conf := createConfFile(t, []byte(`
 		port: -1
@@ -2904,21 +2903,10 @@
 	conf2 := createConfFile(t, []byte(fmt.Sprintf(tmpl, "B", fmt.Sprintf("routes: [\"nats://127.0.0.1:%d\"]", o1.Cluster.Port),
 		_EMPTY_)))
 	s2, _ := RunServerWithConfig(conf2)
-=======
-func TestRouteNoLeakOnSlowConsumer(t *testing.T) {
-	o1 := DefaultOptions()
-	s1 := RunServer(o1)
-	defer s1.Shutdown()
-
-	o2 := DefaultOptions()
-	o2.Routes = RoutesFromStr(fmt.Sprintf("nats://127.0.0.1:%d", o1.Cluster.Port))
-	s2 := RunServer(o2)
->>>>>>> 53902720
 	defer s2.Shutdown()
 
 	checkClusterFormed(t, s1, s2)
 
-<<<<<<< HEAD
 	checkRoute := func(s *Server, acc string, perAccount bool) {
 		t.Helper()
 		checkFor(t, 2*time.Second, 50*time.Millisecond, func() error {
@@ -3769,7 +3757,21 @@
 		case <-time.After(250 * time.Millisecond):
 			t.Fatalf("Did not send PING")
 		}
-=======
+	}
+}
+
+func TestRouteNoLeakOnSlowConsumer(t *testing.T) {
+	o1 := DefaultOptions()
+	s1 := RunServer(o1)
+	defer s1.Shutdown()
+
+	o2 := DefaultOptions()
+	o2.Routes = RoutesFromStr(fmt.Sprintf("nats://127.0.0.1:%d", o1.Cluster.Port))
+	s2 := RunServer(o2)
+	defer s2.Shutdown()
+
+	checkClusterFormed(t, s1, s2)
+
 	// For any route connections on the first server, drop the write
 	// deadline down and then get the client to try sending something.
 	// This should result in an effectively immediate write timeout,
@@ -3833,6 +3835,5 @@
 	// There shouldn't be a route entry as we didn't set up.
 	if nc := s.NumRoutes(); nc != 0 {
 		t.Fatalf("Server should have no route connections, got %v", nc)
->>>>>>> 53902720
 	}
 }