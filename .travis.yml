
os: linux
dist: focal

vm:
  size: 2x-large

language: go
go:
<<<<<<< HEAD
# This should be quoted or use .x, but should not be unquoted.
# Remember that a YAML bare float drops trailing zeroes.
- '1.19.5'
=======
- 1.19.6
>>>>>>> ca193772

addons:
  apt:
    packages:
    - rpm
go_import_path: github.com/nats-io/nats-server

jobs:
  include:
    - name: "Compile and various other checks"
      env: TEST_SUITE=compile
    - name: "Run TestNoRace tests"
      env: TEST_SUITE=no_race_tests
    - name: "Run JetStream tests"
      env: TEST_SUITE=js_tests
    - name: "Run JetStream cluster tests (1)"
      env: TEST_SUITE=js_cluster_tests_1
    - name: "Run JetStream cluster tests (2)"
      env: TEST_SUITE=js_cluster_tests_2
    - name: "Run JetStream cluster tests (3)"
      env: TEST_SUITE=js_cluster_tests_3
    - name: "Run JetStream super cluster tests"
      env: TEST_SUITE=js_super_cluster_tests
    - name: "Run MQTT tests"
      env: TEST_SUITE=mqtt_tests
    - name: "Run non JetStream/MQTT tests from the server package"
      env: TEST_SUITE=srv_pkg_non_js_tests
    - name: "Run all tests from all other packages"
      env: TEST_SUITE=non_srv_pkg_tests
    - name: "Compile with older Go release"
      go: 1.18.x
      env: TEST_SUITE=build_only

script: ./scripts/runTestsOnTravis.sh $TEST_SUITE

deploy:
  provider: script
  cleanup: true
  script: curl -sL http://git.io/goreleaser | bash
  on:
    tags: true
    condition: ($TRAVIS_GO_VERSION =~ 1.19) && ($TEST_SUITE = "compile")<|MERGE_RESOLUTION|>--- conflicted
+++ resolved
@@ -7,13 +7,9 @@
 
 language: go
 go:
-<<<<<<< HEAD
 # This should be quoted or use .x, but should not be unquoted.
 # Remember that a YAML bare float drops trailing zeroes.
-- '1.19.5'
-=======
-- 1.19.6
->>>>>>> ca193772
+- '1.19.6'
 
 addons:
   apt:
